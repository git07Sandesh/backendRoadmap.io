--- conflicted
+++ resolved
@@ -33,13 +33,4 @@
 
 if __name__ == "__main__":
     import uvicorn
-<<<<<<< HEAD
-
-    # For development, run with: uvicorn app.main:app --reload
-    uvicorn.run(app, host="0.0.0.0", port=8000)
-
-
-# virtual env - clusterpath
-=======
-    uvicorn.run(app, host="0.0.0.0", port=5000)
->>>>>>> 45b9b843
+    uvicorn.run(app, host="0.0.0.0", port=5000)